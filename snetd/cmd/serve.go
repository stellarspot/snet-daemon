--- conflicted
+++ resolved
@@ -180,27 +180,6 @@
 		d.lis = tls.NewListener(d.lis, tlsConfig)
 	}
 
-<<<<<<< HEAD
-=======
-	var delegateStorage escrow.AtomicStorage
-	if config.GetString(config.PaymentChannelStorageTypeKey) == "etcd" {
-		client, err := etcddb.NewEtcdClient()
-		if err != nil {
-			log.WithError(err).Fatal("unable to create etcd client")
-		} else {
-			d.etcdClient = client
-			delegateStorage = client
-		}
-	} else {
-		delegateStorage = escrow.NewMemStorage()
-	}
-
-	paymentChannelStorage := escrow.NewCombinedStorage(
-		&d.blockProc,
-		escrow.NewPaymentChannelStorage(delegateStorage),
-	)
-
->>>>>>> 8c25e8ab
 	if config.GetString(config.DaemonTypeKey) == "grpc" {
 		d.grpcServer = grpc.NewServer(
 			grpc.UnknownServiceHandler(handler.NewGrpcHandler()),
@@ -244,10 +223,6 @@
 
 func (d daemon) stop() {
 
-	if d.etcdClient != nil {
-		d.etcdClient.Close()
-	}
-
 	if d.etcdServer != nil {
 		d.etcdServer.Close()
 	}
