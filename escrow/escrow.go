package escrow

import (
	"bytes"
<<<<<<< HEAD
	"encoding/hex"
	"errors"
=======
	"encoding/gob"
>>>>>>> 5083aba1
	"fmt"
	"github.com/ethereum/go-ethereum/common"
	"github.com/ethereum/go-ethereum/crypto"
	"github.com/singnet/snet-daemon/blockchain"
	"github.com/singnet/snet-daemon/handler"
	log "github.com/sirupsen/logrus"
	"google.golang.org/grpc/codes"
	"google.golang.org/grpc/status"
	"math/big"
	"time"
)

const (
	// PaymentChannelIDHeader is a MultiPartyEscrow contract payment channel
	// id. Value is a string containing a decimal number.
	PaymentChannelIDHeader = "snet-payment-channel-id"
	// PaymentChannelNonceHeader is a payment channel nonce value. Value is a
	// string containing a decimal number.
	PaymentChannelNonceHeader = "snet-payment-channel-nonce"
	// PaymentChannelAmountHeader is an amount of payment channel value
	// which server is authorized to withdraw after handling the RPC call.
	// Value is a string containing a decimal number.
	PaymentChannelAmountHeader = "snet-payment-channel-amount"
	// PaymentChannelSignatureHeader is a signature of the client to confirm
	// amount withdrawing authorization. Value is an array of bytes.
	PaymentChannelSignatureHeader = "snet-payment-channel-signature-bin"

	// EscrowPaymentType each call should have id and nonce of payment channel
	// in metadata.
	EscrowPaymentType = "escrow"
)

// PaymentChannelKey specifies the channel in MultiPartyEscrow contract. It
// consists of two parts: channel id and channel nonce. Channel nonce is
// incremented each time when amount of tokens in channel descreases. Nonce
// allows reusing channel id without risk of overexpenditure.
type PaymentChannelKey struct {
	ID *big.Int
}

// PaymentChannelState is a current state of a payment channel. Payment
// channel may be in Open or Closed state.
type PaymentChannelState int

const (
	// Open means that channel is open and can be used to pay for calls.
	Open PaymentChannelState = 0
	// Closed means that channel is closed cannot be used to pay for calls.
	Closed PaymentChannelState = 1
)

// PaymentChannelData is to keep all channel related information.
type PaymentChannelData struct {
	// Nonce is a nonce of this channel state
	Nonce *big.Int
	// State is a payment channel state: Open or Closed.
	State PaymentChannelState
	// Sender is an Ethereum address of the client which created the channel.
	// It is and address to be charged for RPC call.
	Sender common.Address
	// Recipient is an address which can claim funds from channel using
	// signature. It is an address of service provider.
	Recipient common.Address
	// GroupId is an id of the group of service replicas which share the same
	// payment channel.
	GroupId *big.Int
	// FullAmount is an amount which is deposited in channel by Sender.
	FullAmount *big.Int
	// Expiration is an date and time at which channel will be expired. Since
	// this moment Sender can withdraw tokens from channel.
	Expiration time.Time
	// AuthorizedAmount is current amount which Sender authorized to withdraw by
	// service provider. This amount increments on price after each successful
	// RPC call.
	AuthorizedAmount *big.Int
	// Signature is a signature of last message containing Authorized amount.
	// It is required to claim tokens from channel.
	Signature []byte
}

// PaymentChannelStorage is an interface to get channel information by channel
// id.
type PaymentChannelStorage interface {
	// Get returns channel information by channel id. ok value indicates
	// whether passed key was found. err indicates storage error.
	Get(key *PaymentChannelKey) (state *PaymentChannelData, ok bool, err error)
	// Put writes channel information by channel id.
	Put(key *PaymentChannelKey, state *PaymentChannelData) (err error)
	// CompareAndSwap atomically replaces old payment channel state by new
	// state. If ok flag is true and err is nil then operation was successful.
	// If err is nil and ok is false then operation failed because prevState is
	// not equal to current state. err indicates storage error.
	CompareAndSwap(key *PaymentChannelKey, prevState *PaymentChannelData, newState *PaymentChannelData) (ok bool, err error)
}

func (key PaymentChannelKey) String() string {
	return fmt.Sprintf("{ID: %v}", key.ID)
}

func (state PaymentChannelState) String() string {
	return [...]string{
		"Open",
		"Closed",
	}[state]
}

func (data PaymentChannelData) String() string {
	return fmt.Sprintf("{Nonce: %v. State: %v, Sender: %v, Recipient: %v, GroupId: %v, FullAmount: %v, Expiration: %v, AuthorizedAmount: %v, Signature: %v",
		data.Nonce, data.State, blockchain.AddressToHex(&data.Sender), blockchain.AddressToHex(&data.Recipient), data.GroupId, data.FullAmount, data.Expiration.Format(time.RFC3339), data.AuthorizedAmount, blockchain.BytesToBase64(data.Signature))
}

type paymentChannelStorageImpl struct {
	AtomicStorage AtomicStorage
}

func NewPaymentChannelStorage(atomicStorage AtomicStorage) PaymentChannelStorage {
	return &paymentChannelStorageImpl{AtomicStorage: atomicStorage}
}

func (storage *paymentChannelStorageImpl) Get(key *PaymentChannelKey) (state *PaymentChannelData, ok bool, err error) {
	data, ok, err := storage.AtomicStorage.Get(key.String())
	if err != nil || !ok {
		return nil, ok, err
	}
	state = &PaymentChannelData{}
	err = deserialize([]byte(data), state)
	if err != nil {
		return nil, false, err
	}
	return state, true, nil
}

func (storage *paymentChannelStorageImpl) Put(key *PaymentChannelKey, state *PaymentChannelData) (err error) {
	data, err := serialize(state)
	if err != nil {
		return
	}
	return storage.AtomicStorage.Put(key.String(), string(data))
}

func (storage *paymentChannelStorageImpl) CompareAndSwap(key *PaymentChannelKey, prevState *PaymentChannelData, newState *PaymentChannelData) (ok bool, err error) {
	newData, err := serialize(newState)
	if err != nil {
		return
	}

	if prevState == nil {
		return storage.AtomicStorage.PutIfAbsent(key.String(), string(newData))
	}

	prevData, err := serialize(prevState)
	if err != nil {
		return
	}

	return storage.AtomicStorage.CompareAndSwap(key.String(), string(prevData), string(newData))
}

// escrowPaymentHandler implements paymentHandlerType interface
type escrowPaymentHandler struct {
	escrowContractAddress common.Address
	storage               PaymentChannelStorage
	incomeValidator       IncomeValidator
}

// NewEscrowPaymentHandler returns instance of handler.PaymentHandler to validate
// payments via MultiPartyEscrow contract.
func NewEscrowPaymentHandler(processor *blockchain.Processor, storage PaymentChannelStorage, incomeValidator IncomeValidator) handler.PaymentHandler {
	return &escrowPaymentHandler{
		escrowContractAddress: processor.EscrowContractAddress(),
		storage:               storage,
		incomeValidator:       incomeValidator,
	}
}

type escrowPaymentType struct {
	grpcContext  *handler.GrpcStreamContext
	channelID    *big.Int
	channelNonce *big.Int
	amount       *big.Int
	signature    []byte
	channel      *PaymentChannelData
}

func (p *escrowPaymentType) String() string {
	return fmt.Sprintf("{grpcContext: %v, channelID: %v, channelNonce: %v, amount: %v, signature: %v, channel: %v}",
		p.grpcContext, p.channelID, p.channelNonce, p.amount, blockchain.BytesToBase64(p.signature), p.channel)
}

func (h *escrowPaymentHandler) Type() (typ string) {
	return EscrowPaymentType
}

func (h *escrowPaymentHandler) Payment(context *handler.GrpcStreamContext) (payment handler.Payment, err *status.Status) {
	channelID, err := handler.GetBigInt(context.MD, PaymentChannelIDHeader)
	if err != nil {
		return
	}

	channelNonce, err := handler.GetBigInt(context.MD, PaymentChannelNonceHeader)
	if err != nil {
		return
	}

	channelKey := &PaymentChannelKey{ID: channelID}
	channel, ok, e := h.storage.Get(channelKey)
	if e != nil {
		return nil, status.Newf(codes.Internal, "payment channel storage error")
	}
	if !ok {
		log.Warn("Payment channel not found")
		return nil, status.Newf(codes.InvalidArgument, "payment channel \"%v\" not found", channelKey)
	}

	amount, err := handler.GetBigInt(context.MD, PaymentChannelAmountHeader)
	if err != nil {
		return
	}

	signature, err := handler.GetBytes(context.MD, PaymentChannelSignatureHeader)
	if err != nil {
		return
	}

	return &escrowPaymentType{
		grpcContext:  context,
		channelID:    channelID,
		channelNonce: channelNonce,
		amount:       amount,
		signature:    signature,
		channel:      channel,
	}, nil
}

func (h *escrowPaymentHandler) Validate(_payment handler.Payment) (err *status.Status) {
	var payment = _payment.(*escrowPaymentType)
	var log = log.WithField("payment", payment)

	if payment.channelNonce.Cmp(payment.channel.Nonce) != 0 {
		log.Warn("Incorrect nonce is sent by client")
		return status.Newf(codes.Unauthenticated, "incorrect payment channel nonce, latest: %v, sent: %v", payment.channel.Nonce, payment.channelNonce)
	}

	signerAddress, err := h.getSignerAddressFromPayment(payment)
	if err != nil {
		return
	}

	if *signerAddress != payment.channel.Sender {
		log.WithField("signerAddress", blockchain.AddressToHex(signerAddress)).Warn("Channel sender is not equal to payment signer")
		return status.New(codes.Unauthenticated, "payment is not signed by channel sender")
	}

	now := time.Now()
	if payment.channel.Expiration.Before(now) {
		log.WithField("now", now).Warn("Channel is expired")
		return status.Newf(codes.Unauthenticated, "payment channel is expired since \"%v\"", payment.channel.Expiration)
	}

	if payment.channel.FullAmount.Cmp(payment.amount) < 0 {
		log.Warn("Not enough tokens on payment channel")
		return status.Newf(codes.Unauthenticated, "not enough tokens on payment channel, channel amount: %v, payment amount: %v", payment.channel.FullAmount, payment.amount)
	}

	income := big.NewInt(0)
	income.Sub(payment.amount, payment.channel.AuthorizedAmount)
	err = h.incomeValidator.Validate(&IncomeData{Income: income, GrpcContext: payment.grpcContext})
	if err != nil {
		return
	}

	return
}

func (h *escrowPaymentHandler) getSignerAddressFromPayment(payment *escrowPaymentType) (signer *common.Address, err *status.Status) {
	message := bytes.Join([][]byte{
		h.escrowContractAddress.Bytes(),
		bigIntToBytes(payment.channelID),
		bigIntToBytes(payment.channelNonce),
		bigIntToBytes(payment.amount),
	}, nil)

	signer, e := getSignerAddressFromMessage(message, payment.signature)
	if e != nil {
		return nil, status.New(codes.Unauthenticated, "payment signature is not valid")
	}

	return
}

func getSignerAddressFromMessage(message, signature []byte) (signer *common.Address, err error) {
	log := log.WithFields(log.Fields{
		"message":   blockchain.BytesToBase64(message),
		"signature": blockchain.BytesToBase64(signature),
	})

	messageHash := crypto.Keccak256(
		blockchain.HashPrefix32Bytes,
		crypto.Keccak256(message),
	)
	log = log.WithField("messageHash", hex.EncodeToString(messageHash))

	v, _, _, e := blockchain.ParseSignature(signature)
	if e != nil {
		log.WithError(e).Warn("Error parsing signature")
		return nil, errors.New("incorrect signature length")
	}

	modifiedSignature := bytes.Join([][]byte{signature[0:64], {v % 27}}, nil)
	publicKey, e := crypto.SigToPub(messageHash, modifiedSignature)
	if e != nil {
		log.WithError(e).WithField("modifiedSignature", modifiedSignature).Warn("Incorrect signature")
		return nil, errors.New("incorrect signature data")
	}
	log = log.WithField("publicKey", publicKey)

	keyOwnerAddress := crypto.PubkeyToAddress(*publicKey)
	log.WithField("keyOwnerAddress", keyOwnerAddress).Debug("Message signature parsed")

	return &keyOwnerAddress, nil
}

func bigIntToBytes(value *big.Int) []byte {
	return common.BigToHash(value).Bytes()
}

func bytesToBigInt(bytes []byte) *big.Int {
	return (&big.Int{}).SetBytes(bytes)
}

func (h *escrowPaymentHandler) Complete(_payment handler.Payment) (err *status.Status) {
	var payment = _payment.(*escrowPaymentType)
	ok, e := h.storage.CompareAndSwap(
		&PaymentChannelKey{ID: payment.channelID},
		payment.channel,
		&PaymentChannelData{
			Nonce:            payment.channel.Nonce,
			State:            payment.channel.State,
			Sender:           payment.channel.Sender,
			Recipient:        payment.channel.Recipient,
			FullAmount:       payment.channel.FullAmount,
			Expiration:       payment.channel.Expiration,
			AuthorizedAmount: payment.amount,
			Signature:        payment.signature,
			GroupId:          payment.channel.GroupId,
		},
	)
	if e != nil {
		log.WithError(e).Error("Unable to store new payment channel state")
		return status.New(codes.Internal, "unable to store new payment channel state")
	}
	if !ok {
		log.WithField("payment", payment).Warn("Channel state was changed concurrently")
		return status.Newf(codes.Unauthenticated, "state of payment channel was concurrently updated, channel id: %v", payment.channelID)
	}

	return
}

func (h *escrowPaymentHandler) CompleteAfterError(_payment handler.Payment, result error) (err *status.Status) {
	return
}

func serialize(value interface{}) (slice []byte, err error) {

	var b bytes.Buffer
	e := gob.NewEncoder(&b)
	err = e.Encode(value)
	if err != nil {
		return
	}

	slice = b.Bytes()
	return
}

func deserialize(slice []byte, value interface{}) (err error) {

	b := bytes.NewBuffer(slice)
	d := gob.NewDecoder(b)
	err = d.Decode(value)
	return
}<|MERGE_RESOLUTION|>--- conflicted
+++ resolved
@@ -2,12 +2,9 @@
 
 import (
 	"bytes"
-<<<<<<< HEAD
+	"encoding/gob"
 	"encoding/hex"
 	"errors"
-=======
-	"encoding/gob"
->>>>>>> 5083aba1
 	"fmt"
 	"github.com/ethereum/go-ethereum/common"
 	"github.com/ethereum/go-ethereum/crypto"
