--- conflicted
+++ resolved
@@ -34,12 +34,9 @@
 	SSLCertPathKey                     = "SSL_CERT"
 	SSLKeyPathKey                      = "SSL_KEY"
 	WireEncodingKey                    = "WIRE_ENCODING"
-<<<<<<< HEAD
-	PaymentChannelStorageClientKey     = "payment_channel_storage_client"
-	PaymentChannelStorageServerKey     = "payment_channel_storage_server"
-=======
 	ReplicaGroupIDKey                  = "REPLICA_GROUP_ID" // TODO: read replica group id from IPFS metadata
->>>>>>> 0f63ec94
+	PaymentChannelStorageClientKey     = "PAYMENT_CHANNEL_STORAGE_CLIENT"
+	PaymentChannelStorageServerKey     = "PAYMENT_CHANNEL_STORAGE_SERVER"
 
 	defaultConfigJson string = `
 {
@@ -74,7 +71,7 @@
 		},
 		"hooks": []
 	},
-<<<<<<< HEAD
+	"replica_group_id": "0",
 	"payment_channel_storage_client": {
 		"connection_timeout": 5000,
 		"request_timeout": 3000,
@@ -89,9 +86,6 @@
 		"cluster": "storage-1=http://127.0.0.1:2380",
 		"enabled": false
 	}
-=======
-	"replica_group_id": "0"
->>>>>>> 0f63ec94
 }
 `
 )
